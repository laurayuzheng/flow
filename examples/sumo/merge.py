--- conflicted
+++ resolved
@@ -6,15 +6,9 @@
 """
 
 from flow.core.params import SumoParams, EnvParams, \
-<<<<<<< HEAD
-    NetParams, InitialConfig, InFlows
-from flow.core.vehicles import Vehicles
-from flow.core.experiment import SumoExperiment
-=======
     NetParams, InitialConfig, InFlows, SumoCarFollowingParams
 from flow.core.params import VehicleParams
 from flow.core.experiment import Experiment
->>>>>>> 27cf0889
 from flow.scenarios.merge import MergeScenario, ADDITIONAL_NET_PARAMS
 from flow.controllers import IDMController
 from flow.envs.merge import WaveAttenuationMergePOEnv, ADDITIONAL_ENV_PARAMS
