"""Bottleneck example.

Bottleneck in which the actions are specifying a desired velocity
in a segment of space
"""
import json

import ray
try:
    from ray.rllib.agents.agent import get_agent_class
except ImportError:
    from ray.rllib.agents.registry import get_agent_class
from ray.tune import run_experiments
from ray.tune.registry import register_env

from flow.utils.registry import make_create_env
from flow.utils.rllib import FlowParamsEncoder
from flow.core.params import SumoParams, EnvParams, InitialConfig, NetParams, \
    InFlows, SumoCarFollowingParams, SumoLaneChangeParams
from flow.core.params import TrafficLightParams
from flow.core.params import VehicleParams
from flow.controllers import RLController, ContinuousRouter, \
    SimLaneChangeController

# time horizon of a single rollout
HORIZON = 1000
# number of parallel workers
N_CPUS = 2
# number of rollouts per training iteration
N_ROLLOUTS = N_CPUS * 4

SCALING = 1
NUM_LANES = 4 * SCALING  # number of lanes in the widest highway
DISABLE_TB = True
DISABLE_RAMP_METER = True
AV_FRAC = 0.10

vehicles = VehicleParams()
vehicles.add(
    veh_id="human",
    lane_change_controller=(SimLaneChangeController, {}),
    routing_controller=(ContinuousRouter, {}),
    car_following_params=SumoCarFollowingParams(
        speed_mode="all_checks",
    ),
    lane_change_params=SumoLaneChangeParams(
        lane_change_mode=0,
    ),
    num_vehicles=1 * SCALING)
vehicles.add(
    veh_id="followerstopper",
    acceleration_controller=(RLController, {}),
    lane_change_controller=(SimLaneChangeController, {}),
    routing_controller=(ContinuousRouter, {}),
    car_following_params=SumoCarFollowingParams(
        speed_mode=9,
    ),
    lane_change_params=SumoLaneChangeParams(
        lane_change_mode=0,
    ),
    num_vehicles=1 * SCALING)

controlled_segments = [("1", 1, False), ("2", 2, True), ("3", 2, True),
                       ("4", 2, True), ("5", 1, False)]
num_observed_segments = [("1", 1), ("2", 3), ("3", 3), ("4", 3), ("5", 1)]
additional_env_params = {
    "target_velocity": 40,
    "disable_tb": True,
    "disable_ramp_metering": True,
    "controlled_segments": controlled_segments,
    "symmetric": False,
    "observed_segments": num_observed_segments,
    "reset_inflow": False,
    "lane_change_duration": 5,
    "max_accel": 3,
    "max_decel": 3,
    "inflow_range": [1000, 2000]
}

# flow rate
flow_rate = 1900 * SCALING

# percentage of flow coming out of each lane
inflow = InFlows()
inflow.add(
    veh_type="human",
    edge="1",
    vehs_per_hour=flow_rate * (1 - AV_FRAC),
    departLane="random",
    departSpeed=10)
inflow.add(
    veh_type="followerstopper",
    edge="1",
    vehs_per_hour=flow_rate * AV_FRAC,
    departLane="random",
    departSpeed=10)

traffic_lights = TrafficLightParams()
if not DISABLE_TB:
    traffic_lights.add(node_id="2")
if not DISABLE_RAMP_METER:
    traffic_lights.add(node_id="3")

additional_net_params = {"scaling": SCALING, "speed_limit": 23}
net_params = NetParams(
    inflows=inflow,
    no_internal_links=False,
    additional_params=additional_net_params)

flow_params = dict(
    # name of the experiment
    exp_tag="DesiredVelocity",

    # name of the flow environment the experiment is running on
    env_name="DesiredVelocityEnv",

    # name of the scenario class the experiment is running on
    scenario="BottleneckScenario",

<<<<<<< HEAD
=======
    # simulator that is used by the experiment
    simulator='traci',

>>>>>>> 27cf0889
    # sumo-related parameters (see flow.core.params.SumoParams)
    sim=SumoParams(
        sim_step=0.5,
        render=False,
        print_warnings=False,
        restart_instance=True,
    ),

    # environment related parameters (see flow.core.params.EnvParams)
    env=EnvParams(
        warmup_steps=40,
        sims_per_step=1,
        horizon=HORIZON,
        additional_params=additional_env_params,
    ),

    # network-related parameters (see flow.core.params.NetParams and the
    # scenario's documentation or ADDITIONAL_NET_PARAMS component)
    net=NetParams(
        inflows=inflow,
        no_internal_links=False,
        additional_params=additional_net_params,
    ),

    # vehicles to be placed in the network at the start of a rollout (see
    # flow.core.vehicles.Vehicles)
    veh=vehicles,

    # parameters specifying the positioning of vehicles upon initialization/
    # reset (see flow.core.params.InitialConfig)
    initial=InitialConfig(
        spacing="uniform",
        min_gap=5,
        lanes_distribution=float("inf"),
        edges_distribution=["2", "3", "4", "5"],
    ),

    # traffic lights to be introduced to specific nodes (see
    # flow.core.params.TrafficLightParams)
    tls=traffic_lights,
)


def setup_exps():

    alg_run = "PPO"

    agent_cls = get_agent_class(alg_run)
    config = agent_cls._default_config.copy()
    config["num_workers"] = N_CPUS
    config["train_batch_size"] = HORIZON * N_ROLLOUTS
    config["gamma"] = 0.999  # discount rate
    config["model"].update({"fcnet_hiddens": [64, 64]})
    config["use_gae"] = True
    config["lambda"] = 0.97
    config["kl_target"] = 0.02
    config["num_sgd_iter"] = 10
    config['clip_actions'] = False  # FIXME(ev) temporary ray bug
    config["horizon"] = HORIZON

    # save the flow params for replay
    flow_json = json.dumps(
        flow_params, cls=FlowParamsEncoder, sort_keys=True, indent=4)
    config['env_config']['flow_params'] = flow_json
    config['env_config']['run'] = alg_run

    create_env, gym_name = make_create_env(params=flow_params, version=0)

    # Register as rllib env
    register_env(gym_name, create_env)
    return alg_run, gym_name, config


if __name__ == "__main__":
    alg_run, gym_name, config = setup_exps()
    ray.init(num_cpus=N_CPUS + 1, redirect_output=False)
    trials = run_experiments({
        flow_params["exp_tag"]: {
            "run": alg_run,
            "env": gym_name,
            "config": {
                **config
            },
            "checkpoint_freq": 20,
            "max_failures": 999,
            "stop": {
                "training_iteration": 200,
            },
        }
    })<|MERGE_RESOLUTION|>--- conflicted
+++ resolved
@@ -117,12 +117,9 @@
     # name of the scenario class the experiment is running on
     scenario="BottleneckScenario",
 
-<<<<<<< HEAD
-=======
     # simulator that is used by the experiment
     simulator='traci',
 
->>>>>>> 27cf0889
     # sumo-related parameters (see flow.core.params.SumoParams)
     sim=SumoParams(
         sim_step=0.5,
