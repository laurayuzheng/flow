--- conflicted
+++ resolved
@@ -31,68 +31,38 @@
 
 stub(globals())
 
-sumo_params = {"time_step": 0.1, "traci_control": 1, 
-                "rl_lc": "no_lat_collide", "human_lc": "strategic", 
-                "human_sm": "no_collide", "rl_sm": "no_collide"}
-                
+sumo_params = {"time_step": 0.1, "traci_control": 1,
+               "rl_lc": "no_lat_collide", "human_lc": "strategic",
+               "human_sm": "no_collide", "rl_sm": "no_collide"}
+
 sumo_binary = "sumo-gui"
 
-test_type = 'rl'    # type of test being implemented (see comment at start of file)
+num_cars = 22  # number of uncontrollable (human) vehicles
+num_drunk = 1  # number of drunk drivers in the ring
+num_auto = 2   # number of controllable (rl) vehicles
 
-num_human = 18     # number of uncontrollable (human) vehicles
-num_auto = 2        # number of controllable (rl) vehicles
-ind_aggressive = [0]  # location of aggressive cars
+# parameters describing drunk drivers
 perturb_time = 5
 perturb_size = 40
 
-# if test_type == 'rl':
-#     num_human = 0
-#     num_auto = num_cars
-# elif test_type == 'human_car_following':
-#     num_human = num_aggressive
-#     num_auto = num_cars - num_aggressive
+# all human cars constrained to right lane
+type_params = {
+    "rl": (num_auto, (RLController, {}), None, 0),
+    "idm": (num_cars - num_auto - num_drunk, (IDMController, {}), (StaticLaneChanger, {}), 0),
+    "drunk": (num_drunk, (DrunkDriver, {"perturb_time": perturb_time}), (StaticLaneChanger, {}), 0)}
 
-# All human cars constrained to right lane
-type_params = {"rl": (num_auto, (RLController, {}), None, 0),
-               "idm": (num_human, (IDMController, {}), (StaticLaneChanger, {}), 0), 
-               "drunk": (len(ind_aggressive), (DrunkDriver, {"perturb_time": perturb_time}), 
-                (StaticLaneChanger, {}), 0)}
+# human cars can lane change
+# type_params = {
+#     "rl": (num_auto, (RLController, {}), None, 0),
+#     "idm": (num_cars - num_auto - num_drunk, (IDMController, {}), None, 0),
+#     "drunk": (num_drunk, (DrunkDriver, {"perturb_time": perturb_time, "perturb_size": perturb_size}), None, 0)}
 
-<<<<<<< HEAD
-# type_params = {"rl": (num_auto, (RLController, {}), None, 0),
-#                "idm": (num_human, (IDMController, {}), None, 0), 
-#                "idm2": (len(ind_aggressive), (IDMController, {"a":5.0, "b":3.0, "T":.5, "v0":50}), 
-#                 None, 0)}
+exp_tag = str(num_cars - num_auto - num_drunk) + '-human-' + str(num_drunk) + '-drunk-' + str(num_auto) + \
+    '-rl-shepherding-aggressive-drivers-' + str(perturb_time) + '-perturb-time-' + str(perturb_size) + '-perturb-size'
 
-exp_tag = str(num_auto + num_human + len(ind_aggressive)) + 'car-shepherd' + 'human-lc' +'rlaggressive' + 'failsafeson'
-=======
-# human cars can lane change
-# type_params = {"rl": (num_auto, (RLController, {}), None, 0),
-#                "idm": (num_human, (IDMController, {}), None, 0), 
-#                "drunk": (len(ind_aggressive), (DrunkDriver, {"perturb_time": perturb_time, "perturb_size": perturb_size}), 
-#                 None, 0)}
+env_params = {"target_velocity": 8, "max-deacc": -6, "max-acc": 3, "lane_change_duration": 3, "fail-safe": "None"}
 
-
-
-exp_tag = ('human-' + str(num_human) + 'drunk-' + str(len(ind_aggressive)) + 
-    '-rl-' + str(num_auto)+  'human-lc-shep-1lane-noleftpenalty' + '-perturb-time' + str(perturb_time)
-    + 'perturb-size-' + str(perturb_size)) 
->>>>>>> 9535ee03
-
-
-# type_params = { "cfm-slow": (6, (LinearOVM, {'v_max': 5, "h_st": 2}), None, 0),\
-#  "cfm-fast": (6, (LinearOVM, {'v_max': 20, "h_st": 2}), None, 0), 
-#  "rl": (1, (RLController, {}), None, 0),}
-
-<<<<<<< HEAD
-env_params = {"target_velocity": 20, "target_velocity_aggressive": 12, "ind_aggressive": ind_aggressive,
-              "max-deacc": -3, "max-acc": 3, "lane_change_duration": 5, "fail-safe": "None"}
-=======
-env_params = {"target_velocity": 20, "target_velocity_aggressive": 12, 
-        "max-deacc": -3, "max-acc": 3, "lane_change_duration": 3, "fail-safe": "None"}
->>>>>>> 9535ee03
-
-net_params = {"length": 230, "lanes": 2, "speed_limit": 60, "resolution": 40, "net_path": "debug/net/"}
+net_params = {"length": 230, "lanes": 2, "speed_limit": 30, "resolution": 40, "net_path": "debug/net/"}
 
 cfg_params = {"start_time": 0, "end_time": 30000000, "cfg_path": "debug/cfg/"}
 
@@ -100,25 +70,15 @@
 
 scenario = LoopScenario("two-lane-two-controller", type_params, net_params, cfg_params, initial_config=initial_config)
 
-
-# lane changing reward
-# env = SimpleLaneChangingAccelerationEnvironment(env_params, sumo_binary, sumo_params, scenario)
-
 # human cars in right lane only reward
 env = RLOnlyLane(env_params, sumo_binary, sumo_params, scenario)
 env = normalize(env)
 
-
-<<<<<<< HEAD
-for seed in [5, 12, 33, 54]:  # [5, 10, 73, 56, 1]: # [1, 5, 10, 73, 56]
-    policy = AutoMLPPolicy(
-        name="policy",
-=======
-for seed in [2, 9, 10]:  # [5, 10, 73, 56, 1]: # [1, 5, 10, 73, 56]
+for seed in [5]:  # [5, 10, 73, 56, 1]: # [1, 5, 10, 73, 56]
     policy = GaussianMLPPolicy(
->>>>>>> 9535ee03
         env_spec=env.spec,
-        hidden_sizes=(200,100,50)
+        # hidden_sizes=(200, 100, 50)
+        hidden_sizes=(100, 50, 25)
     )
 
     baseline = LinearFeatureBaseline(env_spec=env.spec)
@@ -127,13 +87,9 @@
         env=env,
         policy=policy,
         baseline=baseline,
-        batch_size=1500,  # 4000
+        batch_size=15000,  # 4000
         max_path_length=1500,
-<<<<<<< HEAD
-        n_itr=1,  # 50000
-=======
         n_itr=800,  # 50000
->>>>>>> 9535ee03
 
         # whole_paths=True,
         #discount=0.99,
@@ -144,14 +100,14 @@
     run_experiment_lite(
         algo.train(),
         # Number of parallel workers for sampling
-        n_parallel=8,
+        n_parallel=1,
         # Only keep the snapshot parameters for the last iteration
         snapshot_mode="all",
         # Specifies the seed for the experiment. If this is not provided, a random seed
         # will be used
         seed=seed,
-        mode="ec2",
-        exp_prefix=exp_tag
-        #python_command="/home/aboudy/anaconda2/envs/rllab3/bin/python3.5"
+        mode="local",
+        exp_prefix=exp_tag,
+        python_command="/home/aboudy/anaconda2/envs/rllab3/bin/python3.5"
         # plot=True,
     )