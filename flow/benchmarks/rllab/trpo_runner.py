--- conflicted
+++ resolved
@@ -13,11 +13,7 @@
 from rllab.policies.gaussian_mlp_policy import GaussianMLPPolicy
 
 from flow.core.params import InitialConfig
-<<<<<<< HEAD
-from flow.core.params import TrafficLights
-=======
 from flow.core.params import TrafficLightParams
->>>>>>> abf7907d
 
 # use this to specify the environment to run
 from flow.benchmarks.grid1 import flow_params
