--- conflicted
+++ resolved
@@ -3,10 +3,6 @@
 
 
 class FollowerStopper(BaseController):
-<<<<<<< HEAD
-
-=======
->>>>>>> 393a8e40
     def __init__(self, veh_id, sumo_cf_params, v_des=15, danger_edges=None):
         """Inspired by Dan Work's... work:
 
@@ -22,12 +18,8 @@
         max_accel: float, optional
             maximum achievable acceleration by the vehicle (m/s^2)
         """
-<<<<<<< HEAD
 
-        BaseController.__init__(self, veh_id,sumo_cf_params, delay=1.0)
-=======
         BaseController.__init__(self, veh_id, sumo_cf_params, delay=1.0)
->>>>>>> 393a8e40
 
         # desired speed of the vehicle
         self.v_des = v_des
@@ -63,11 +55,7 @@
         this_vel = env.vehicles.get_speed(self.veh_id)
         lead_vel = env.vehicles.get_speed(lead_id)
 
-<<<<<<< HEAD
-        if lead_id == None:
-=======
         if lead_id is None:
->>>>>>> 393a8e40
             v_cmd = self.v_des
         else:
             dx = env.vehicles.get_headway(self.veh_id)
@@ -81,15 +69,9 @@
             if dx <= dx_1:
                 v_cmd = 0
             elif dx <= dx_2:
-<<<<<<< HEAD
-                v_cmd = this_vel * (dx-dx_1) / (dx_2-dx_1)
-            elif dx <= dx_3:
-                v_cmd = this_vel + (self.v_des-this_vel) * (dx-dx_2) / (dx_3-dx_2)
-=======
                 v_cmd = this_vel * (dx - dx_1) / (dx_2 - dx_1)
             elif dx <= dx_3:
                 v_cmd = this_vel + (self.v_des - this_vel) * (dx - dx_2) / (dx_3 - dx_2)
->>>>>>> 393a8e40
             else:
                 v_cmd = self.v_des
 
@@ -97,30 +79,17 @@
 
         if edge == "":
             return None
-<<<<<<< HEAD
-        if self.find_intersection_dist(env) <= 10 and  \
+
+        if self.find_intersection_dist(env) <= 10 and \
                 env.vehicles.get_edge(self.veh_id) in self.danger_edges or \
                 env.vehicles.get_edge(self.veh_id)[0] == ":":
             return None
         else:
             # compute the acceleration from the desired velocity
-
-=======
-        if self.find_intersection_dist(env) <= 10 and \
-                        env.vehicles.get_edge(self.veh_id) in self.danger_edges or \
-                        env.vehicles.get_edge(self.veh_id)[0] == ":":
-            return None
-        else:
-            # compute the acceleration from the desired velocity
->>>>>>> 393a8e40
             return (v_cmd - this_vel) / env.sim_step
 
 
 class PISaturation(BaseController):
-<<<<<<< HEAD
-
-=======
->>>>>>> 393a8e40
     def __init__(self, veh_id, sumo_cf_params):
         """Inspired by Dan Work's... work:
 
@@ -173,7 +142,7 @@
         # update desired velocity values
         v_des = np.mean(self.v_history)
         v_target = v_des + self.v_catch \
-                           * min(max((dx - self.g_l) / (self.g_u - self.g_l), 0), 1)
+                   * min(max((dx - self.g_l) / (self.g_u - self.g_l), 0), 1)
 
         # update the alpha and beta values
         alpha = min(max((dx - dx_s) / self.gamma, 0), 1)
