"""Contains the ring road scenario class."""

from flow.scenarios.base_scenario import Scenario
from flow.core.params import InitialConfig
from flow.core.params import TrafficLightParams
from numpy import pi, sin, cos, linspace, ceil, sqrt

ADDITIONAL_NET_PARAMS = {
    # length of the ring road
    "length": 230,
    # number of lanes
    "lanes": 1,
    # speed limit for all edges
    "speed_limit": 30,
    # resolution of the curves on the ring
    "resolution": 40,
    # number of rings in the system
    "num_rings": 7
}

VEHICLE_LENGTH = 5  # length of vehicles in the network, in meters


class MultiLoopScenario(Scenario):
    """Ring road scenario."""

    def __init__(self,
                 name,
                 vehicles,
                 net_params,
                 initial_config=InitialConfig(),
                 traffic_lights=TrafficLightParams()):
        """Initialize a loop scenario.

        Requires from net_params:
        - length: length of the circle
        - lanes: number of lanes in the circle
        - speed_limit: max speed limit of the circle
        - resolution: number of nodes resolution

        See flow/scenarios/base_scenario.py for description of params.
        """
        for p in ADDITIONAL_NET_PARAMS.keys():
            if p not in net_params.additional_params:
                raise KeyError('Network parameter "{}" not supplied'.format(p))

        self.length = net_params.additional_params["length"]
        self.lanes = net_params.additional_params["lanes"]
        self.num_rings = net_params.additional_params["num_rings"]

        super().__init__(name, vehicles, net_params, initial_config,
                         traffic_lights)

    def specify_edge_starts(self):
        """See parent class."""
        edgelen = self.length / 4
        shift = 4 * edgelen

        edgestarts = []
        for i in range(self.num_rings):
            edgestarts += [("bottom_{}".format(i), 0 + i * shift),
                           ("right_{}".format(i), edgelen + i * shift),
                           ("top_{}".format(i), 2 * edgelen + i * shift),
                           ("left_{}".format(i), 3 * edgelen + i * shift)]

        return edgestarts

    @staticmethod
    def gen_custom_start_pos(cls, initial_config, num_vehicles):
<<<<<<< HEAD
        """Generate uniformly spaced starting positions on each ring.
=======
        """Generate uniformly spaced starting positions.
>>>>>>> fe0d3044

        It is assumed that there are an equal number of vehicles per ring.
        If the perturbation term in initial_config is set to some positive
        value, then the start positions are perturbed from a uniformly spaced
        distribution by a gaussian whose std is equal to this perturbation
        term.
<<<<<<< HEAD

        Parameters
        ----------
        cls : flow.core.kernel.scenario.KernelScenario
            flow scenario kernel, with all the relevant methods implemented
        initial_config : flow.core.params.InitialConfig
            see flow/core/params.py
        num_vehicles : int
            number of vehicles to be placed on the network

        Returns
        -------
        list of tuple (float, float)
            list of start positions [(edge0, pos0), (edge1, pos1), ...]
        list of int
            list of start lanes
        list of float
            list of start speeds
=======
>>>>>>> fe0d3044
        """
        (x0, min_gap, bunching, lanes_distr, available_length,
         available_edges, initial_config) = \
            cls._get_start_pos_util(initial_config, num_vehicles)

        increment = available_length / num_vehicles
<<<<<<< HEAD
        vehs_per_ring = num_vehicles / cls.network.num_rings
=======
        vehs_per_ring = num_vehicles / cls.num_rings
>>>>>>> fe0d3044

        x = x0
        car_count = 0
        startpositions, startlanes = [], []

        # generate uniform starting positions
        while car_count < num_vehicles:
            # collect the position and lane number of each new vehicle
            pos = cls.get_edge(x)

            # place vehicles side-by-side in all available lanes on this edge
<<<<<<< HEAD
            for lane in range(min(cls.num_lanes(pos[0]), lanes_distr)):
                car_count += 1
                startpositions.append(pos)
                edge, pos = startpositions[-1]
                startpositions[-1] = edge, pos % cls.length()
=======
            for lane in range(min([cls.num_lanes(pos[0]), lanes_distr])):
                car_count += 1
                startpositions.append(pos)
                edge, pos = startpositions[-1]
                startpositions[-1] = edge, pos % cls.length
>>>>>>> fe0d3044
                startlanes.append(lane)

                if car_count == num_vehicles:
                    break

            # 1e-13 prevents an extra car from being added in wrong place
            x = (x + increment + VEHICLE_LENGTH + min_gap) + 1e-13
            if (car_count % vehs_per_ring) == 0:
                # if we have put in the right number of cars,
                # move onto the next ring
                ring_num = int(car_count / vehs_per_ring)
<<<<<<< HEAD
                x = cls.length() * ring_num + 1e-13
=======
                x = cls.length * ring_num + 1e-13
>>>>>>> fe0d3044

        # add a perturbation to each vehicle, while not letting the vehicle
        # leave its current edge
        # if initial_config.perturbation > 0:
        #     for i in range(num_vehicles):
        #         perturb = np.random.normal(0, initial_config.perturbation)
        #         edge, pos = startpositions[i]
        #         pos = max(0, min(self.edge_length(edge), pos + perturb))
        #         startpositions[i] = (edge, pos)

        return startpositions, startlanes

    def specify_nodes(self, net_params):
        """See parent class."""
        length = net_params.additional_params["length"]
        ring_num = net_params.additional_params["num_rings"]

        r = length / (2 * pi)
        ring_spacing = 4 * r
        num_rows = num_cols = int(ceil(sqrt(ring_num)))

        nodes = []
        i = 0
        for j in range(num_rows):
            for k in range(num_cols):
                nodes += [{
                    "id": "bottom_{}".format(i),
                    "x": 0 + j * ring_spacing,
                    "y": -r + k * ring_spacing
                }, {
                    "id": "right_{}".format(i),
                    "x": r + j * ring_spacing,
                    "y": 0 + k * ring_spacing
                }, {
                    "id": "top_{}".format(i),
                    "x": 0 + j * ring_spacing,
                    "y": r + k * ring_spacing
                }, {
                    "id": "left_{}".format(i),
                    "x": -r + j * ring_spacing,
                    "y": 0 + k * ring_spacing
                }]
                i += 1
                # FIXME this break if we don't have an exact square
                if i >= ring_num:
                    break
            if i >= ring_num:
                break

        return nodes

    def specify_edges(self, net_params):
        """See parent class."""
        length = net_params.additional_params["length"]
        resolution = net_params.additional_params["resolution"]
        ring_num = net_params.additional_params["num_rings"]
        num_rows = num_cols = int(ceil(sqrt(ring_num)))
        r = length / (2 * pi)
        ring_spacing = 4 * r
        edgelen = length / 4.
        edges = []

        i = 0

        for j in range(num_rows):
            for k in range(num_cols):
                edges += [{
                    "id":
                        "bottom_{}".format(i),
                    "type":
                        "edgeType",
                    "from":
                        "bottom_{}".format(i),
                    "to":
                        "right_{}".format(i),
                    "length":
                        edgelen,
                    "shape":
                        [
                            (r * cos(t) + j * ring_spacing,
                             r * sin(t) + k * ring_spacing)
                            for t in linspace(-pi / 2, 0, resolution)
                        ]
                }, {
                    "id":
                        "right_{}".format(i),
                    "type":
                        "edgeType",
                    "from":
                        "right_{}".format(i),
                    "to":
                        "top_{}".format(i),
                    "length":
                        edgelen,
                    "shape":
                        [
                            (r * cos(t) + j * ring_spacing,
                             r * sin(t) + k * ring_spacing)
                            for t in linspace(0, pi / 2, resolution)
                        ]
                }, {
                    "id":
                        "top_{}".format(i),
                    "type":
                        "edgeType",
                    "from":
                        "top_{}".format(i),
                    "to":
                        "left_{}".format(i),
                    "length":
                        edgelen,
                    "shape":
                        [
                            (r * cos(t) + j * ring_spacing,
                             r * sin(t) + k * ring_spacing)
                            for t in linspace(pi / 2, pi, resolution)
                        ]
                }, {
                    "id":
                        "left_{}".format(i),
                    "type":
                        "edgeType",
                    "from":
                        "left_{}".format(i),
                    "to":
                        "bottom_{}".format(i),
                    "length":
                        edgelen,
                    "shape":
                        [
                            (r * cos(t) + j * ring_spacing,
                             r * sin(t) + k * ring_spacing)
                            for t in linspace(pi, 3 * pi / 2, resolution)
                        ]
                }]
                i += 1
                if i >= ring_num:
                    break
            if i >= ring_num:
                break

        return edges

    def specify_types(self, net_params):
        """See parent class."""
        lanes = net_params.additional_params["lanes"]
        speed_limit = net_params.additional_params["speed_limit"]

        types = [{
            "id": "edgeType",
            "numLanes": lanes,
            "speed": speed_limit
        }]

        return types

    def specify_routes(self, net_params):
        """See parent class."""
        ring_num = net_params.additional_params["num_rings"]
        rts = {}
        for i in range(ring_num):
            rts.update({
                "top_{}".format(i):
                    ["top_{}".format(i),
                     "left_{}".format(i),
                     "bottom_{}".format(i),
                     "right_{}".format(i)],
                "left_{}".format(i): ["left_{}".format(i),
                                      "bottom_{}".format(i),
                                      "right_{}".format(i),
                                      "top_{}".format(i)],
                "bottom_{}".format(i): ["bottom_{}".format(i),
                                        "right_{}".format(i),
                                        "top_{}".format(i),
                                        "left_{}".format(i)],
                "right_{}".format(i): ["right_{}".format(i),
                                       "top_{}".format(i),
                                       "left_{}".format(i),
                                       "bottom_{}".format(i)]
            })

        return rts<|MERGE_RESOLUTION|>--- conflicted
+++ resolved
@@ -67,49 +67,20 @@
 
     @staticmethod
     def gen_custom_start_pos(cls, initial_config, num_vehicles):
-<<<<<<< HEAD
         """Generate uniformly spaced starting positions on each ring.
-=======
-        """Generate uniformly spaced starting positions.
->>>>>>> fe0d3044
 
         It is assumed that there are an equal number of vehicles per ring.
         If the perturbation term in initial_config is set to some positive
         value, then the start positions are perturbed from a uniformly spaced
         distribution by a gaussian whose std is equal to this perturbation
         term.
-<<<<<<< HEAD
-
-        Parameters
-        ----------
-        cls : flow.core.kernel.scenario.KernelScenario
-            flow scenario kernel, with all the relevant methods implemented
-        initial_config : flow.core.params.InitialConfig
-            see flow/core/params.py
-        num_vehicles : int
-            number of vehicles to be placed on the network
-
-        Returns
-        -------
-        list of tuple (float, float)
-            list of start positions [(edge0, pos0), (edge1, pos1), ...]
-        list of int
-            list of start lanes
-        list of float
-            list of start speeds
-=======
->>>>>>> fe0d3044
         """
         (x0, min_gap, bunching, lanes_distr, available_length,
          available_edges, initial_config) = \
             cls._get_start_pos_util(initial_config, num_vehicles)
 
         increment = available_length / num_vehicles
-<<<<<<< HEAD
         vehs_per_ring = num_vehicles / cls.network.num_rings
-=======
-        vehs_per_ring = num_vehicles / cls.num_rings
->>>>>>> fe0d3044
 
         x = x0
         car_count = 0
@@ -121,19 +92,11 @@
             pos = cls.get_edge(x)
 
             # place vehicles side-by-side in all available lanes on this edge
-<<<<<<< HEAD
             for lane in range(min(cls.num_lanes(pos[0]), lanes_distr)):
                 car_count += 1
                 startpositions.append(pos)
                 edge, pos = startpositions[-1]
                 startpositions[-1] = edge, pos % cls.length()
-=======
-            for lane in range(min([cls.num_lanes(pos[0]), lanes_distr])):
-                car_count += 1
-                startpositions.append(pos)
-                edge, pos = startpositions[-1]
-                startpositions[-1] = edge, pos % cls.length
->>>>>>> fe0d3044
                 startlanes.append(lane)
 
                 if car_count == num_vehicles:
@@ -145,11 +108,7 @@
                 # if we have put in the right number of cars,
                 # move onto the next ring
                 ring_num = int(car_count / vehs_per_ring)
-<<<<<<< HEAD
                 x = cls.length() * ring_num + 1e-13
-=======
-                x = cls.length * ring_num + 1e-13
->>>>>>> fe0d3044
 
         # add a perturbation to each vehicle, while not letting the vehicle
         # leave its current edge
