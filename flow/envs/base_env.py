"""Base environment class. This is the parent of all other environments."""

import logging
import os
import sys
from copy import deepcopy
import time
import traceback
import numpy as np
import random
from flow.renderer.pyglet_renderer import PygletRenderer as Renderer

import gym
from gym.spaces import Box
from traci.exceptions import FatalTraCIError
from traci.exceptions import TraCIException

import sumolib

try:
    # Import serializable if rllab is installed
    from rllab.core.serializable import Serializable
    serializable_flag = True
except ImportError:
    serializable_flag = False

from flow.core.util import ensure_dir
from flow.core.kernel import Kernel

# pick out the correct class definition
if serializable_flag:
    classdef = (gym.Env, Serializable)
else:
    classdef = (gym.Env,)


class Env(*classdef):
    """Base environment class.

    Provides the interface for controlling a SUMO simulation. Using this
    class, you can start sumo, provide a scenario to specify a
    configuration and controllers, perform simulation steps, and reset the
    simulation to an initial configuration.

    Env is Serializable to allow for pickling and replaying of the policy.

    This class cannot be used as is: you must extend it to implement an
    action applicator method, and properties to define the MDP if you
    choose to use it with an rl library (e.g. RLlib). This can be done by
    overloading the following functions in a child class:
     - action_space
     - observation_space
     - apply_rl_action
     - get_state
     - compute_reward

    Attributes
    ----------
    env_params : flow.core.params.EnvParams
       see flow/core/params.py
    sumo_params: flow.core.params.SumoParams
       see flow/core/params.py
    scenario: Scenario type
        see flow/scenarios/base_scenario.py
    """

    def __init__(self, env_params, sumo_params, scenario):
        # Invoke serializable if using rllab
        if serializable_flag:
            Serializable.quick_init(self, locals())

        self.env_params = env_params
        self.scenario = scenario
        self.net_params = scenario.net_params
        self.initial_config = scenario.initial_config
        self.sumo_params = sumo_params
        time_stamp = ''.join(str(time.time()).split('.'))
        if os.environ.get("TEST_FLAG", 0):
            # 1.0 works with stress_test_start 10k times
            time.sleep(1.0 * int(time_stamp[-6:]) / 1e6)
        self.sumo_params.port = sumolib.miscutils.getFreeSocketPort()
        # time_counter: number of steps taken since the start of a rollout
        self.time_counter = 0
        # step_counter: number of total steps taken
        self.step_counter = 0
        # initial_state:
        #   Key = Vehicle ID,
        #   Entry = (type_id, route_id, lane_index, lane_pos, speed, pos)
        self.initial_state = {}
        self.state = None
        self.obs_var_labels = []

        # simulation step size
        self.sim_step = sumo_params.sim_step

        self.vehicle_arrangement_shuffle = \
            env_params.vehicle_arrangement_shuffle
        self.starting_position_shuffle = env_params.starting_position_shuffle

        # the simulator used by this environment
        self.simulator = 'aimsun'

        # create the Flow kernel
        self.k = Kernel(simulator=self.simulator,
                        sim_params=self.sumo_params)

        # use the scenario class's network parameters to generate the necessary
        # scenario components within the scenario kernel
        self.k.scenario.generate_network(scenario)

        # initial the vehicles kernel using the VehicleParams object
        self.k.vehicle.initialize(deepcopy(scenario.vehicles))

        # initialize the simulation using the simulation kernel. This will use
        # the scenario kernel as an input in order to determine what network
        # needs to be simulated.
        self.traci_connection = self.k.simulation.start_simulation(
            network=self.k.scenario, sim_params=sumo_params)

        # pass the kernel api to the kernel and it's subclasses
        self.k.pass_api(self.traci_connection)

        # the available_routes variable contains a dictionary of routes
        # vehicles can traverse; to be used when routes need to be chosen
        # dynamically
        self.available_routes = self.k.scenario.rts

        # store the initial vehicle ids
        self.initial_ids = deepcopy(scenario.vehicles.ids)

        # store the initial state of the vehicles class (for restarting sumo)
        self.k.vehicle.kernel_api = None
        self.k.vehicle.master_kernel = None
        self.initial_vehicles = deepcopy(self.k.vehicle)
        self.k.vehicle.kernel_api = self.traci_connection
        self.k.vehicle.master_kernel = self.k

        self.setup_initial_state()

        # use pyglet to render the simulation
        if self.sumo_params.render in ['gray', 'dgray', 'rgb', 'drgb']:
            save_render = self.sumo_params.save_render
            sight_radius = self.sumo_params.sight_radius
            pxpm = self.sumo_params.pxpm
            show_radius = self.sumo_params.show_radius

            # get network polygons
            network = []
            for lane_id in self.traci_connection.lane.getIDList():
                _lane_poly = self.traci_connection.lane.getShape(lane_id)
                lane_poly = [i for pt in _lane_poly for i in pt]
                network.append(lane_poly)

            # instantiate a pyglet renderer
            self.renderer = Renderer(
                network,
                self.sumo_params.render,
                save_render,
                sight_radius=sight_radius,
                pxpm=pxpm,
                show_radius=show_radius)

            # render a frame
            self.render(reset=True)
        elif self.sumo_params.render in [True, False]:
            pass  # default to sumo-gui (if True) or sumo (if False)
        else:
            raise ValueError('Mode %s is not supported!' %
                             self.sumo_params.render)

    # TODO(ak): Rename to restart_simulation
    def restart_sumo(self, sumo_params, render=None):
        """Restart an already initialized sumo instance.

        This is used when visualizing a rollout, in order to update the
        rendering with potentially a gui and export emission data from sumo.

        This is also used to handle cases when the runtime of an experiment is
        too long, causing the sumo instance

        Parameters
        ----------
<<<<<<< HEAD
        sumo_params: SumoParams type  # TODO: make ambiguous
=======
        sumo_params : flow.core.params.SumoParams
>>>>>>> f40bdb01
            sumo-specific parameters
        render: bool, optional
            specifies whether to use sumo's gui
        """
        self.k.close()

        # killed the sumo process if using sumo/TraCI
        if self.simulator == 'traci':
            self.k.simulation.sumo_proc.kill()

        if render is not None:
            self.sumo_params.render = render

        if sumo_params.emission_path is not None:
            ensure_dir(sumo_params.emission_path)
            self.sumo_params.emission_path = sumo_params.emission_path

        self.k.scenario.generate_network(self.scenario)
        self.k.vehicle.initialize(deepcopy(self.scenario.vehicles))
        self.traci_connection = self.k.simulation.start_simulation(
            scenario=self.k.scenario, sim_params=self.sumo_params)
        self.k.pass_api(self.traci_connection)

        self.setup_initial_state()

    def setup_initial_state(self):
        """Return information on the initial state of vehicles in the network.

        This information is to be used upon reset.

        Returns
        -------
        initial_observations: dictionary
            key = vehicles IDs
            value = state describing car at the start of the rollout
        initial_state: dictionary
            key = vehicles IDs
            value = sparse state information (only what is needed to add a
            vehicle in a sumo network with traci)
        """
        # store new observations in the vehicles and traffic lights class
        self.k.update(reset=True)

        # generate starting position for vehicles in the network
        kwargs = self.scenario.initial_config.additional_params
        positions, lanes = self.k.scenario.generate_starting_positions(
            initial_config=self.scenario.initial_config,
            num_vehicles=self.scenario.vehicles.num_vehicles,
            **kwargs
        )

        # save the initial state. This is used in the _reset function
        for i, veh_id in enumerate(self.initial_ids):
            type_id = self.scenario.vehicles.get_type(veh_id)
            pos = positions[i][1]
            lane = lanes[i]
            speed = self.scenario.vehicles.get_initial_speed(veh_id)
            edge = positions[i][0]

            self.initial_state[veh_id] = (type_id, edge, lane, pos, speed)

    def step(self, rl_actions):
        """Advance the environment by one step.

        Assigns actions to autonomous and human-driven agents (i.e. vehicles,
        traffic lights, etc...). Actions that are not assigned are left to the
        control of the simulator. The actions are then used to advance the
        simulator by the number of time steps requested per environment step.

        Results from the simulations are processed through various classes,
        such as the Vehicle and TrafficLight kernels, to produce standardized
        methods for identifying specific network state features. Finally,
        results from the simulator are used to generate appropriate
        observations.

        Parameters
        ----------
        rl_actions: numpy ndarray
            an list of actions provided by the rl algorithm

        Returns
        -------
        observation: numpy ndarray
            agent's observation of the current environment
        reward: float
            amount of reward associated with the previous state/action pair
        done: bool
            indicates whether the episode has ended
        info: dict
            contains other diagnostic information from the previous action
        """
        for _ in range(self.env_params.sims_per_step):
            self.time_counter += 1
            self.step_counter += 1

            # perform acceleration actions for controlled human-driven vehicles
            if len(self.k.vehicle.get_controlled_ids()) > 0:
                accel = []
                for veh_id in self.k.vehicle.get_controlled_ids():
                    action = self.k.vehicle.get_acc_controller(
                        veh_id).get_action(self)
                    accel.append(action)
                self.k.vehicle.apply_acceleration(
                    self.k.vehicle.get_controlled_ids(), accel)

            # perform lane change actions for controlled human-driven vehicles
            if len(self.k.vehicle.get_controlled_lc_ids()) > 0:
                direction = []
                for veh_id in self.k.vehicle.get_controlled_lc_ids():
                    target_lane = self.k.vehicle.get_lane_changing_controller(
                        veh_id).get_action(self)
                    direction.append(target_lane)
                self.k.vehicle.apply_lane_change(
                    self.k.vehicle.get_controlled_lc_ids(),
                    direction=direction)

            # perform (optionally) routing actions for all vehicle in the
            # network, including rl and sumo-controlled vehicles
            routing_ids = []
            routing_actions = []
            for veh_id in self.k.vehicle.get_ids():
                if self.k.vehicle.get_routing_controller(veh_id) \
                        is not None:
                    routing_ids.append(veh_id)
                    route_contr = self.k.vehicle.get_routing_controller(
                        veh_id)
                    routing_actions.append(route_contr.choose_route(self))

            self.k.vehicle.choose_routes(routing_ids, routing_actions)

            self.apply_rl_actions(rl_actions)

            self.additional_command()

            # advance the simulation in the simulator by one step
            self.k.simulation.simulation_step()

            # store new observations in the vehicles and traffic lights class
            self.k.update(reset=False)

            # update the colors of vehicles
            if self.sumo_params.render:
                self.k.vehicle.update_vehicle_colors()

            # collect list of sorted vehicle ids
            self.sorted_ids, self.sorted_extra_data = self.sort_by_position()

            # crash encodes whether the simulator experienced a collision
            crash = self.k.simulation.check_collision()

            # stop collecting new simulation steps if there is a collision
            if crash:
                break

            # render a frame
            self.render()

        states = self.get_state()
        if isinstance(states, dict):
            self.state = {}
            next_observation = {}
            done = {}
            infos = {}
            temp_state = states
            for key, state in temp_state.items():
                # collect information of the state of the network based on the
                # environment class used
                self.state[key] = np.asarray(state).T

                # collect observation new state associated with action
                next_observation[key] = np.copy(self.state[key])

                # test if a crash has occurred
                done[key] = crash
                # test if the agent has exited the system, if so
                # its agent should be done
                # FIXME(ev) this assumes that agents are single vehicles
                if key in self.k.vehicle.get_arrived_ids():
                    done[key] = True
                # check if an agent is done
                if crash:
                    done['__all__'] = True
                else:
                    done['__all__'] = False
                infos[key] = {}
        else:
            # collect information of the state of the network based on the
            # environment class used
            self.state = np.asarray(states).T

            # collect observation new state associated with action
            next_observation = np.copy(states)

            # test if the agent should terminate due to a crash
            done = crash

            # compute the info for each agent
            infos = {}

        # compute the reward
        rl_clipped = self.clip_actions(rl_actions)
        reward = self.compute_reward(rl_clipped, fail=crash)

        return next_observation, reward, done, infos

    def reset(self):
        """Reset the environment.

        This method is performed in between rollouts. It resets the state of
        the environment, and re-initializes the vehicles in their starting
        positions.

        If "vehicle_arrangement_shuffle" is set to True in env_params, the
        vehicles swap initial positions with one another. Also, if a
        "starting_position_shuffle" is set to True, the initial position of
        vehicles are redone.

        If "warmup_steps" is set to a value greater than 0, then this method
        also runs the necessary number of warmup steps before beginning
        training, with actions to the agents being assigned by the simulator.

        Returns
        -------
        observation: numpy ndarray
            the initial observation of the space. The initial reward is assumed
            to be zero.
        """
        # reset the time counter
        self.time_counter = 0

        # warn about not using restart_instance when using inflows
        if len(self.net_params.inflows.get()) > 0 and \
                not self.sumo_params.restart_instance:
            print(
                "**********************************************************\n"
                "**********************************************************\n"
                "**********************************************************\n"
                "WARNING: Inflows will cause computational performance to\n"
                "significantly decrease after large number of rollouts. In \n"
                "order to avoid this, set SumoParams(restart_instance=True).\n"
                "**********************************************************\n"
                "**********************************************************\n"
                "**********************************************************"
            )

        if self.sumo_params.restart_instance or self.step_counter > 2e6:
            self.step_counter = 0
            # issue a random seed to induce randomness into the next rollout
            self.sumo_params.seed = random.randint(0, 1e5)

            self.k.vehicle = deepcopy(self.initial_vehicles)
            self.k.vehicle.master_kernel = self.k
            # restart the sumo instance
            self.restart_sumo(self.sumo_params)

        # perform shuffling (if requested)
        if self.starting_position_shuffle or self.vehicle_arrangement_shuffle:
            if self.starting_position_shuffle:
                x0 = np.random.uniform(0, self.k.scenario.length())
            else:
                x0 = self.initial_config.x0

            veh_ids = deepcopy(self.initial_ids)
            if self.vehicle_arrangement_shuffle:
                random.shuffle(veh_ids)

            initial_positions, initial_lanes = \
                self.k.scenario.generate_starting_positions(
                    initial_config=self.initial_config,
                    num_vehicles=len(self.initial_ids), x0=x0)

            initial_state = dict()
            for i, veh_id in enumerate(veh_ids):
                route_id = "route" + initial_positions[i][0]

                # replace initial routes, lanes, positions, and speeds to
                # reflect new values
                list_initial_state = list(self.initial_state[veh_id])
                list_initial_state[1] = route_id
                list_initial_state[2] = initial_lanes[i]
                list_initial_state[3] = initial_positions[i][1]
                initial_state[veh_id] = tuple(list_initial_state)

            self.initial_state = deepcopy(initial_state)

        # clear all vehicles from the network and the vehicles class
        # for veh_id in self.k.kernel_api.vehicle.getIDList():  # FIXME: hack
        #     try:
        #         self.k.vehicle.remove(veh_id)
        #     except (FatalTraCIError, TraCIException):
        #         print("Error during start: {}".format(traceback.format_exc()))

        # clear all vehicles from the network and the vehicles class
        # FIXME (ev, ak) this is weird and shouldn't be necessary
        for veh_id in list(self.k.vehicle.get_ids()):
            try:
                self.k.vehicle.remove(veh_id)
            except (FatalTraCIError, TraCIException):
                print("Error during start: {}".format(traceback.format_exc()))

        # reintroduce the initial vehicles to the network
        for veh_id in self.initial_ids:
            type_id, pos, lane_index, edge, speed = \
                self.initial_state[veh_id]

            try:
                self.k.vehicle.add(
                    veh_id=veh_id,
                    type_id=type_id,
                    edge=edge,
                    lane=lane_index,
                    pos=pos,
                    speed=speed)
            except (FatalTraCIError, TraCIException):
                # if a vehicle was not removed in the first attempt, remove it
                # now and then reintroduce it
                self.k.vehicle.remove(veh_id)
                self.k.vehicle.add(
                    veh_id=veh_id,
                    type_id=type_id,
                    edge=edge,
                    lane=lane_index,
                    pos=pos,
                    speed=speed)

        # advance the simulation in the simulator by one step
        self.k.simulation.simulation_step()

        # update the information in each kernel to match the current state
        self.k.update(reset=True)

        # update the colors of vehicles
        if self.sumo_params.render:
            self.k.vehicle.update_vehicle_colors()

        # collect list of sorted vehicle ids
        self.sorted_ids, self.sorted_extra_data = self.sort_by_position()

        states = self.get_state()
        if isinstance(states, dict):
            self.state = {}
            observation = {}
            for key, state in states.items():
                # collect information of the state of the network based on the
                # environment class used
                self.state[key] = np.asarray(state).T

                # collect observation new state associated with action
                observation[key] = np.copy(self.state[key]).tolist()

        else:
            # collect information of the state of the network based on the
            # environment class used
            self.state = np.asarray(states).T

            # observation associated with the reset (no warm-up steps)
            observation = np.copy(states)

        # perform (optional) warm-up steps before training
        for _ in range(self.env_params.warmup_steps):
            observation, _, _, _ = self.step(rl_actions=None)

        # render a frame
        self.render(reset=True)

        # check to make sure all vehicles have been spawned
        if len(self.initial_ids) < self.k.vehicle.num_vehicles:
            logging.error("Not enough vehicles have spawned! Bad start?")
            sys.exit()

        return observation

    def additional_command(self):
        """Additional commands that may be performed by the step method."""
        pass

    def clip_actions(self, rl_actions=None):
        """Clip the actions passed from the RL agent.

        Parameters
        ----------
        rl_actions : list or numpy ndarray
            list of actions provided by the RL algorithm

        Returns
        -------
        numpy ndarray (float)
            The rl_actions clipped according to the box
        """
        # ignore if no actions are issued
        if rl_actions is None:
            return None

        # clip according to the action space requirements
        if isinstance(self.action_space, Box):
            rl_actions = np.clip(
                rl_actions,
                a_min=self.action_space.low,
                a_max=self.action_space.high)
        return rl_actions

    def apply_rl_actions(self, rl_actions=None):
        """Specify the actions to be performed by the rl agent(s).

        If no actions are provided at any given step, the rl agents default to
        performing actions specified by sumo.

        Parameters
        ----------
        rl_actions : list or numpy ndarray
            list of actions provided by the RL algorithm
        """
        # ignore if no actions are issued
        if rl_actions is None:
            return

        rl_clipped = self.clip_actions(rl_actions)
        self._apply_rl_actions(rl_clipped)

    def _apply_rl_actions(self, rl_actions):
        raise NotImplementedError

    def sort_by_position(self):
        """Sort the vehicle ids of vehicles in the network by position.

        The base environment does this by sorting vehicles by their absolute
        position.

        Returns
        -------
        sorted_ids: list <str>
            a list of all vehicle IDs sorted by position
        sorted_extra_data: list or tuple
            an extra component (list, tuple, etc...) containing extra sorted
            data, such as positions. If no extra component is needed, a value
            of None should be returned
        """
        if self.env_params.sort_vehicles:
            sorted_ids = sorted(
                self.k.vehicle.get_ids(),
                key=self.k.vehicle.get_absolute_position)
            return sorted_ids, None
        else:
            return self.k.vehicle.get_ids(), None

    def get_state(self):
        """Return the state of the simulation as perceived by the RL agent.

        MUST BE implemented in new environments.

        Returns
        -------
        state: numpy ndarray
            information on the state of the vehicles, which is provided to the
            agent
        """
        raise NotImplementedError

    @property
    def action_space(self):
        """Identify the dimensions and bounds of the action space.

        MUST BE implemented in new environments.

        Returns
        -------
        gym Box or Tuple type
            a bounded box depicting the shape and bounds of the action space
        """
        raise NotImplementedError

    @property
    def observation_space(self):
        """Identify the dimensions and bounds of the observation space.

        MUST BE implemented in new environments.

        Returns
        -------
        gym Box or Tuple type
            a bounded box depicting the shape and bounds of the observation
            space
        """
        raise NotImplementedError

    def compute_reward(self, rl_actions, **kwargs):
        """Reward function for the RL agent(s).

        MUST BE implemented in new environments.
        Defaults to 0 for non-implemented environments.

        Parameters
        ----------
        rl_actions: numpy ndarray
            actions performed by rl vehicles
        kwargs: dict
            other parameters of interest. Contains a "fail" element, which
            is True if a vehicle crashed, and False otherwise

        Returns
        -------
        reward: float or list <float>
        """
        return 0

    def terminate(self):
        """Close the TraCI I/O connection.

        Should be done at end of every experiment. Must be in Env because the
        environment opens the TraCI connection.
        """
        print(
            "Closing connection to TraCI and stopping simulation.\n"
            "Note, this may print an error message when it closes."
        )
        self.k.close()

        # close pyglet renderer
        if self.sumo_params.render in ['gray', 'dgray', 'rgb', 'drgb']:
            self.renderer.close()

    def render(self, reset=False, buffer_length=5):
        """Render a frame.

        Parameters
        ----------
        reset: bool
            set to True to reset the buffer
        buffer_length: int
            length of the buffer
        """
        if self.sumo_params.render in ['gray', 'dgray', 'rgb', 'drgb']:
            # render a frame
            self.pyglet_render()

            # cache rendering
            if reset:
                self.frame_buffer = [self.frame.copy() for _ in range(5)]
                self.sights_buffer = [self.sights.copy() for _ in range(5)]
            else:
                if self.step_counter % int(1/self.sim_step) == 0:
                    self.frame_buffer.append(self.frame.copy())
                    self.sights_buffer.append(self.sights.copy())
                if len(self.frame_buffer) > buffer_length:
                    self.frame_buffer.pop(0)
                    self.sights_buffer.pop(0)

    def pyglet_render(self):
        """Render a frame using pyglet."""

        # get human and RL simulation status
        human_idlist = self.k.vehicle.get_human_ids()
        machine_idlist = self.k.vehicle.get_rl_ids()
        human_logs = []
        human_orientations = []
        human_dynamics = []
        machine_logs = []
        machine_orientations = []
        machine_dynamics = []
        max_speed = self.k.scenario.max_speed()
        for id in human_idlist:
            # Force tracking human vehicles by adding "track" in vehicle id.
            # The tracked human vehicles will be treated as machine vehicles.
            if 'track' in id:
                machine_logs.append(
                    [self.k.vehicle.get_timestep(id),
                     self.k.vehicle.get_timedelta(id),
                     id])
                machine_orientations.append(
                    self.k.vehicle.get_orientation(id))
                machine_dynamics.append(
                    self.k.vehicle.get_speed(id)/max_speed)
            else:
                human_logs.append(
                    [self.k.vehicle.get_timestep(id),
                     self.k.vehicle.get_timedelta(id),
                     id])
                human_orientations.append(
                    self.k.vehicle.get_orientation(id))
                human_dynamics.append(
                    self.k.vehicle.get_speed(id)/max_speed)
        for id in machine_idlist:
            machine_logs.append(
                [self.k.vehicle.get_timestep(id),
                 self.k.vehicle.get_timedelta(id),
                 id])
            machine_orientations.append(
                self.k.vehicle.get_orientation(id))
            machine_dynamics.append(
                self.k.vehicle.get_speed(id)/max_speed)

        # step the renderer
        self.frame = self.renderer.render(human_orientations,
                                          machine_orientations,
                                          human_dynamics,
                                          machine_dynamics,
                                          human_logs,
                                          machine_logs)

        # get local observation of RL vehicles
        self.sights = []
        for id in human_idlist:
            # Force tracking human vehicles by adding "track" in vehicle id.
            # The tracked human vehicles will be treated as machine vehicles.
            if "track" in id:
                orientation = self.k.vehicle.get_orientation(id)
                sight = self.renderer.get_sight(
                    orientation, id)
                self.sights.append(sight)
        for id in machine_idlist:
            orientation = self.k.vehicle.get_orientation(id)
            sight = self.renderer.get_sight(
                orientation, id)
            self.sights.append(sight)<|MERGE_RESOLUTION|>--- conflicted
+++ resolved
@@ -180,11 +180,7 @@
 
         Parameters
         ----------
-<<<<<<< HEAD
-        sumo_params: SumoParams type  # TODO: make ambiguous
-=======
-        sumo_params : flow.core.params.SumoParams
->>>>>>> f40bdb01
+        sumo_params : flow.core.params.SumoParams # TODO: make ambiguous
             sumo-specific parameters
         render: bool, optional
             specifies whether to use sumo's gui
