import logging
import os
import signal
import subprocess
from copy import deepcopy
import time
import traceback
import numpy as np
import random

import traci
from traci import constants as tc
<<<<<<< HEAD
=======
from traci.exceptions import FatalTraCIError, TraCIException
>>>>>>> 8ac6cc29
import gym
from gym.spaces import Box

import sumolib

try:
    # Import serializable if rllab is installed
    from rllab.core.serializable import Serializable
except ImportError:
    Serializable = object

try:
    # Load user config if exists, else load default config
    import flow.core.config as config
except ImportError:
    import flow.config_default as config

from flow.core.util import ensure_dir

# Number of retries on restarting SUMO before giving up
RETRIES_ON_ERROR = 10
<<<<<<< HEAD
=======

>>>>>>> 8ac6cc29

class Env(gym.Env, Serializable):

<<<<<<< HEAD
class Env(gym.Env, Serializable):

    def __init__(self, env_params, sumo_params, scenario):
        """Base environment class.

        Provides the interface for controlling a SUMO simulation. Using this
        class, you can start sumo, provide a scenario to specify a
        configuration and controllers, perform simulation steps, and reset the
        simulation to an initial configuration.

=======
    def __init__(self, env_params, sumo_params, scenario):
        """Base environment class.

        Provides the interface for controlling a SUMO simulation. Using this
        class, you can start sumo, provide a scenario to specify a
        configuration and controllers, perform simulation steps, and reset the
        simulation to an initial configuration.

>>>>>>> 8ac6cc29
        Env is Serializable to allow for pickling and replaying of the policy.

        This class cannot be used as is: you must extend it to implement an
        action applicator method, and properties to define the MDP if you
        choose to use it with an rl library (e.g. RLlib). This can be done by
        overloading the following functions in a child class:
         - action_space
         - observation_space
         - apply_rl_action
         - get_state
         - compute_reward

        Attributes
        ----------
        env_params: EnvParams type:
           see flow/core/params.py
        sumo_params: SumoParams type
           see flow/core/params.py
        scenario: Scenario type
            see flow/scenarios/base_scenario.py
        """
        # Invoke serializable if using rllab
        if Serializable is not object:
            Serializable.quick_init(self, locals())

        self.env_params = env_params
        self.scenario = scenario
        self.sumo_params = sumo_params
        time_stamp = ''.join(str(time.time()).split('.'))
        if os.environ.get("TEST_FLAG", 0):
            # 1.0 works with stress_test_start 10k times
            time.sleep(1.0 * int(time_stamp[-6:]) / 1e6)
        self.sumo_params.port = sumolib.miscutils.getFreeSocketPort()
        self.vehicles = scenario.vehicles
        self.traffic_lights = scenario.traffic_lights
        # time_counter: number of steps taken since the start of a rollout
        self.time_counter = 0
        # step_counter: number of total steps taken
        self.step_counter = 0
        # initial_state:
        #   Key = Vehicle ID,
        #   Entry = (type_id, route_id, lane_index, lane_pos, speed, pos)
        self.initial_state = {}
        self.state = None
        self.obs_var_labels = []

        # simulation step size
        self.sim_step = sumo_params.sim_step

        self.vehicle_arrangement_shuffle = \
            env_params.vehicle_arrangement_shuffle
        self.starting_position_shuffle = env_params.starting_position_shuffle

        # the available_routes variable contains a dictionary of routes
        # vehicles can traverse; to be used when routes need to be chosen
        # dynamically
        self.available_routes = self.scenario.generator.rts

        # TraCI connection used to communicate with sumo
        self.traci_connection = None

        # dictionary of initial observations used while resetting vehicles
        # after each rollout
        self.initial_observations = dict.fromkeys(self.vehicles.get_ids())

        # store the initial vehicle ids
        self.initial_ids = deepcopy(self.vehicles.get_ids())

        # store the initial state of the vehicles class (for restarting sumo)
        self.initial_vehicles = deepcopy(self.vehicles)

        # colors used to distinguish between types of vehicles in the network
        self.colors = {}

        # contains the subprocess.Popen instance used to start traci
        self.sumo_proc = None

        # TODO(ak): temporary fix to support old pkl files
        if not hasattr(self.env_params, "evaluate"):
            self.env_params.evaluate = False

        self.start_sumo()
        self.setup_initial_state()

    def restart_sumo(self, sumo_params, sumo_binary=None):
        """Restarts an already initialized sumo instance.

        This is used when visualizing a rollout, in order to update the
        sumo_binary with potentially a gui and export emission data from sumo.

        This is also used to handle cases when the runtime of an experiment is
        too long, causing the sumo instance

        Parameters
        ----------
        sumo_params: SumoParams type
            sumo-specific parameters
        sumo_binary: str, optional
            specifies whether to use sumo's gui
        """
        self.traci_connection.close(False)
        self.sumo_proc.kill()

        if sumo_binary is not None:
            self.sumo_params.sumo_binary = sumo_binary

        if sumo_params.emission_path is not None:
            ensure_dir(sumo_params.emission_path)
            self.sumo_params.emission_path = sumo_params.emission_path

        self.start_sumo()
        self.setup_initial_state()

    def start_sumo(self):
        """Starts a sumo instance.

        Uses the configuration files created by the generator class to
        initialize a sumo instance. Also initializes a traci connection to
        interface with sumo from Python.
        """
        error = None
        for _ in range(RETRIES_ON_ERROR):
            try:
                # port number the sumo instance will be run on
                if self.sumo_params.port is not None:
                    port = self.sumo_params.port
                else:
                    # Don't do backoff when testing
                    if os.environ.get("TEST_FLAG", 0):
                        # backoff to decrease likelihood of race condition
                        time_stamp = ''.join(str(time.time()).split('.'))
                        # 1.0 for consistency w/ above
                        time.sleep(1.0 * int(time_stamp[-6:]) / 1e6)
                        port = sumolib.miscutils.getFreeSocketPort()

                # command used to start sumo
                sumo_call = [self.sumo_params.sumo_binary,
                             "-c", self.scenario.cfg,
                             "--remote-port", str(port),
                             "--step-length", str(self.sim_step)]

                # add step logs (if requested)
                if self.sumo_params.no_step_log:
                    sumo_call.append("--no-step-log")

                # add the lateral resolution of the sublanes (if requested)
                if self.sumo_params.lateral_resolution is not None:
                    sumo_call.append("--lateral-resolution")
                    sumo_call.append(str(self.sumo_params.lateral_resolution))

                # add the emission path to the sumo command (if requested)
                if self.sumo_params.emission_path is not None:
                    ensure_dir(self.sumo_params.emission_path)
                    emission_out = \
                        self.sumo_params.emission_path + \
                        "{0}-emission.xml".format(self.scenario.name)
                    sumo_call.append("--emission-output")
                    sumo_call.append(emission_out)
                else:
                    emission_out = None

                if self.sumo_params.overtake_right:
                    sumo_call.append("--lanechange.overtake-right")
                    sumo_call.append("true")

                if self.sumo_params.ballistic:
                    sumo_call.append("--step-method.ballistic")
                    sumo_call.append("true")

                # specify a simulation seed (if requested)
                if self.sumo_params.seed is not None:
                    sumo_call.append("--seed")
                    sumo_call.append(str(self.sumo_params.seed))

                if not self.sumo_params.print_warnings:
                    sumo_call.append("--no-warnings")
                    sumo_call.append("true")

                # set the time it takes for a gridlock teleport to occur
                sumo_call.append("--time-to-teleport")
                sumo_call.append(str(int(self.sumo_params.teleport_time)))

                logging.info(" Starting SUMO on port " + str(port))
                logging.debug(" Cfg file: " + str(self.scenario.cfg))
                logging.debug(" Emission file: " + str(emission_out))
                logging.debug(" Step length: " + str(self.sim_step))

                # Opening the I/O thread to SUMO
                self.sumo_proc = subprocess.Popen(sumo_call,
                                                  preexec_fn=os.setsid)

                # wait a small period of time for the subprocess to activate
                # before trying to connect with traci
                if os.environ.get("TEST_FLAG", 0):
                    time.sleep(0.1)
                else:
                    time.sleep(config.SUMO_SLEEP)

                self.traci_connection = traci.connect(port, numRetries=100)

                self.traci_connection.simulationStep()
                return
            except Exception as e:
                print("Error during start: {}".format(traceback.format_exc()))
                error = e
                self.teardown_sumo()
        raise error

    def setup_initial_state(self):
        """Returns information on the initial state of the vehicles in the
        network, to be used upon reset.

        Also adds initial state information to the self.vehicles class and
        starts a subscription with sumo to collect state information each step.

        Returns
        -------
        initial_observations: dictionary
            key = vehicles IDs
            value = state describing car at the start of the rollout
        initial_state: dictionary
            key = vehicles IDs
            value = sparse state information (only what is needed to add a
            vehicle in a sumo network with traci)
        """
        # check to make sure all vehicles have been spawned
        num_spawned_veh = self.traci_connection.simulation.getDepartedNumber()
        if num_spawned_veh < self.vehicles.num_vehicles:
            logging.error("Not enough vehicles have spawned! Bad start?")
            exit()

        # add missing traffic lights in the list of traffic light ids
        tls_ids = self.traci_connection.trafficlight.getIDList()

        for tl_id in list(set(tls_ids) - set(self.traffic_lights.get_ids())):
            self.traffic_lights.add(tl_id)

        # subscribe the requested states for traci-related speedups
        for veh_id in self.vehicles.get_ids():
            self.traci_connection.vehicle.subscribe(
                veh_id, [tc.VAR_LANE_INDEX, tc.VAR_LANEPOSITION,
                         tc.VAR_ROAD_ID, tc.VAR_SPEED, tc.VAR_EDGES])
            self.traci_connection.vehicle.subscribeLeader(veh_id, 2000)

        # subscribe some simulation parameters needed to check for entering,
        # exiting, and colliding vehicles
        self.traci_connection.simulation.subscribe(
            [tc.VAR_DEPARTED_VEHICLES_IDS, tc.VAR_ARRIVED_VEHICLES_IDS,
             tc.VAR_TELEPORT_STARTING_VEHICLES_IDS])

        # subscribe the traffic light
        for node_id in self.traffic_lights.get_ids():
            self.traci_connection.trafficlight.subscribe(
                node_id, [tc.TL_RED_YELLOW_GREEN_STATE])

        for veh_id in self.vehicles.get_ids():
            # some constant vehicle parameters to the vehicles class
            self.vehicles.set_state(
                veh_id, "length",
                self.traci_connection.vehicle.getLength(veh_id))

            # import initial state data to initial_observations dict
            self.initial_observations[veh_id] = dict()
            self.initial_observations[veh_id]["type"] = \
                self.vehicles.get_state(veh_id, "type")
            self.initial_observations[veh_id]["edge"] = \
                self.traci_connection.vehicle.getRoadID(veh_id)
            self.initial_observations[veh_id]["position"] = \
                self.traci_connection.vehicle.getLanePosition(veh_id)
            self.initial_observations[veh_id]["lane"] = \
                self.traci_connection.vehicle.getLaneIndex(veh_id)
            self.initial_observations[veh_id]["speed"] = \
                self.traci_connection.vehicle.getSpeed(veh_id)

            # save the initial state. This is used in the _reset function
            route_id = self.traci_connection.vehicle.getRouteID(veh_id)
            pos = self.traci_connection.vehicle.getPosition(veh_id)

            self.initial_state[veh_id] = \
                (self.initial_observations[veh_id]["type"], route_id,
                 self.initial_observations[veh_id]["lane"],
                 self.initial_observations[veh_id]["position"],
                 self.initial_observations[veh_id]["speed"], pos)

        # collect subscription information from sumo
        vehicle_obs = self.traci_connection.vehicle.getSubscriptionResults()
        tls_obs = self.traci_connection.trafficlight.getSubscriptionResults()
        id_lists = {tc.VAR_DEPARTED_VEHICLES_IDS: [],
                    tc.VAR_TELEPORT_STARTING_VEHICLES_IDS: [],
                    tc.VAR_ARRIVED_VEHICLES_IDS: []}

        # store new observations in the vehicles and traffic lights class
        self.vehicles.update(vehicle_obs, id_lists, self)
        self.traffic_lights.update(tls_obs)

        # store the network observations in the vehicles class
        self.vehicles.update(vehicle_obs, id_lists, self)

    def step(self, rl_actions):
        """Advances the environment by one step.

        Assigns actions to autonomous and human-driven agents (i.e. vehicles,
        traffic lights, etc...). Actions that are not assigned are left to the
        control of the simulator. The actions are then used to advance the
        simulator by the number of time steps requested per environment step.

        Results from the simulations are processed through various classes,
        such as the Vehicles and TrafficLights classes, to produce standardized
        methods for identifying specific network state features. Finally,
        results from the simulator are used to generate appropriate
        observations.

        Parameters
        ----------
        rl_actions: numpy ndarray
            an list of actions provided by the rl algorithm

        Returns
        -------
        observation: numpy ndarray
            agent's observation of the current environment
        reward: float
            amount of reward associated with the previous state/action pair
        done: bool
            indicates whether the episode has ended
        info: dict
            contains other diagnostic information from the previous action
        """
        for _ in range(self.env_params.sims_per_step):
            self.time_counter += 1
            self.step_counter += 1

            # perform acceleration actions for controlled human-driven vehicles
            if len(self.vehicles.get_controlled_ids()) > 0:
                accel = []
                for veh_id in self.vehicles.get_controlled_ids():
                    accel_contr = self.vehicles.get_acc_controller(veh_id)
                    action = accel_contr.get_action(self)
                    accel.append(action)
                self.apply_acceleration(self.vehicles.get_controlled_ids(),
                                        accel)

            # perform lane change actions for controlled human-driven vehicles
            if len(self.vehicles.get_controlled_lc_ids()) > 0:
                direction = []
                for veh_id in self.vehicles.get_controlled_lc_ids():
                    lc_contr = self.vehicles.get_lane_changing_controller(
                        veh_id)
                    target_lane = lc_contr.get_action(self)
                    direction.append(target_lane)
                self.apply_lane_change(self.vehicles.get_controlled_lc_ids(),
                                       direction=direction)

            # perform (optionally) routing actions for all vehicle in the
            # network, including rl and sumo-controlled vehicles
            routing_ids = []
            routing_actions = []
            for veh_id in self.vehicles.get_ids():
                if self.vehicles.get_routing_controller(veh_id) is not None:
                    routing_ids.append(veh_id)
                    route_contr = self.vehicles.get_routing_controller(veh_id)
                    routing_actions.append(route_contr.choose_route(self))

            self.choose_routes(routing_ids, routing_actions)

            self.apply_rl_actions(rl_actions)

            self.additional_command()

            self.traci_connection.simulationStep()

            # collect subscription information from sumo
            vehicle_obs = \
                self.traci_connection.vehicle.getSubscriptionResults()
            id_lists = \
                self.traci_connection.simulation.getSubscriptionResults()
            tls_obs = \
                self.traci_connection.trafficlight.getSubscriptionResults()

            # store new observations in the vehicles and traffic lights class
            self.vehicles.update(vehicle_obs, id_lists, self)
            self.traffic_lights.update(tls_obs)

            # update the colors of vehicles
            self.update_vehicle_colors()

            # collect list of sorted vehicle ids
            self.sorted_ids, self.sorted_extra_data = self.sort_by_position()

            # crash encodes whether the simulator experienced a collision
            crash = \
                self.traci_connection.simulation.getStartingTeleportNumber() \
                != 0

            # stop collecting new simulation steps if there is a collision
            if crash:
                break

        # collect information of the state of the network based on the
        # environment class used
        self.state = np.asarray(self.get_state()).T

        # collect observation new state associated with action
        next_observation = np.copy(self.state)

        # compute the reward
        reward = self.compute_reward(self.state, rl_actions, fail=crash)
<<<<<<< HEAD

        return next_observation, reward, crash, {}

=======

        return next_observation, reward, crash, {}

>>>>>>> 8ac6cc29
    def reset(self):
        """Resets the environment.

        This method is performed in between rollouts. It resets the state of
        the environment, and re-initializes the vehicles in their starting
        positions.

        If "vehicle_arrangement_shuffle" is set to True in env_params, the
        vehicles swap initial positions with one another. Also, if a
        "starting_position_shuffle" is set to True, the initial position of
        vehicles are redone.

        If "warmup_steps" is set to a value greater than 0, then this method
        also runs the necessary number of warmup steps before beginning
        training, with actions to the agents being assigned by the simulator.

        Returns
        -------
        observation: numpy ndarray
            the initial observation of the space. The initial reward is assumed
            to be zero.
        """
        # reset the time counter
        self.time_counter = 0

        if self.sumo_params.restart_instance or self.step_counter > 2e6:
            self.step_counter = 0
            # issue a random seed to induce randomness into the next rollout
            self.sumo_params.seed = random.randint(0, 1e5)
            # modify the vehicles class to match initial data
            self.vehicles = deepcopy(self.initial_vehicles)
            # restart the sumo instance
            self.restart_sumo(self.sumo_params)

        # perform shuffling (if requested)
        if self.starting_position_shuffle or self.vehicle_arrangement_shuffle:
            if self.starting_position_shuffle:
                x0 = np.random.uniform(0, self.scenario.length)
            else:
                x0 = self.scenario.initial_config.x0

            veh_ids = deepcopy(self.initial_ids)
            if self.vehicle_arrangement_shuffle:
                random.shuffle(veh_ids)

            initial_positions, initial_lanes = \
                self.scenario.generate_starting_positions(
                    num_vehicles=len(self.initial_ids), x0=x0)

            initial_state = dict()
            for i, veh_id in enumerate(veh_ids):
                route_id = "route" + initial_positions[i][0]

                # replace initial routes, lanes, and positions to reflect
                # new values
                list_initial_state = list(self.initial_state[veh_id])
                list_initial_state[1] = route_id
                list_initial_state[2] = initial_lanes[i]
                list_initial_state[3] = initial_positions[i][1]
                initial_state[veh_id] = tuple(list_initial_state)

                # replace initial positions in initial observations
                self.initial_observations[veh_id]["edge"] = \
                    initial_positions[i][0]
                self.initial_observations[veh_id]["position"] = \
                    initial_positions[i][1]

            self.initial_state = deepcopy(initial_state)

        # # clear all vehicles from the network and the vehicles class

        for veh_id in self.traci_connection.vehicle.getIDList():
            try:
                self.traci_connection.vehicle.remove(veh_id)
                self.traci_connection.vehicle.unsubscribe(veh_id)
                self.vehicles.remove(veh_id)
<<<<<<< HEAD
            except Exception:
=======
            except (FatalTraCIError, TraCIException):
>>>>>>> 8ac6cc29
                print("Error during start: {}".format(traceback.format_exc()))
                pass

        # clear all vehicles from the network and the vehicles class
        # FIXME (ev, ak) this is weird and shouldn't be necessary
        for veh_id in list(self.vehicles.get_ids()):
            self.vehicles.remove(veh_id)
            try:
                self.traci_connection.vehicle.remove(veh_id)
<<<<<<< HEAD
            except Exception:
=======
                self.traci_connection.vehicle.unsubscribe(veh_id)
            except (FatalTraCIError, TraCIException):
>>>>>>> 8ac6cc29
                print("Error during start: {}".format(traceback.format_exc()))

        # reintroduce the initial vehicles to the network
        for veh_id in self.initial_ids:
            type_id, route_id, lane_index, lane_pos, speed, pos = \
                self.initial_state[veh_id]

            try:
                self.traci_connection.vehicle.addFull(
                    veh_id, route_id, typeID=str(type_id),
                    departLane=str(lane_index),
                    departPos=str(lane_pos), departSpeed=str(speed))
<<<<<<< HEAD
            except:
=======
            except (FatalTraCIError, TraCIException):
>>>>>>> 8ac6cc29
                # if a vehicle was not removed in the first attempt, remove it
                # now and then reintroduce it
                self.traci_connection.vehicle.remove(veh_id)
                self.traci_connection.vehicle.addFull(
                    veh_id, route_id, typeID=str(type_id),
                    departLane=str(lane_index),
                    departPos=str(lane_pos), departSpeed=str(speed))

        self.traci_connection.simulationStep()
<<<<<<< HEAD

        # collect subscription information from sumo
        vehicle_obs = self.traci_connection.vehicle.getSubscriptionResults()
        id_lists = self.traci_connection.simulation.getSubscriptionResults()
        tls_obs = self.traci_connection.trafficlight.getSubscriptionResults()

        # store new observations in the vehicles and traffic lights class
        self.vehicles.update(vehicle_obs, id_lists, self)
        self.traffic_lights.update(tls_obs)

        # update the colors of vehicles
        self.update_vehicle_colors()

        self.prev_last_lc = dict()
        for veh_id in self.vehicles.get_ids():
            # re-initialize the vehicles class with the states of the vehicles
            # at the start of a rollout
            self.vehicles.set_absolute_position(veh_id,
                                                self.get_x_by_id(veh_id))

            # re-initialize memory on last lc
            self.prev_last_lc[veh_id] = -float("inf")

        # collect list of sorted vehicle ids
        self.sorted_ids, self.sorted_extra_data = self.sort_by_position()

=======

        # collect subscription information from sumo
        vehicle_obs = self.traci_connection.vehicle.getSubscriptionResults()
        id_lists = self.traci_connection.simulation.getSubscriptionResults()
        tls_obs = self.traci_connection.trafficlight.getSubscriptionResults()

        # store new observations in the vehicles and traffic lights class
        self.vehicles.update(vehicle_obs, id_lists, self)
        self.traffic_lights.update(tls_obs)

        # update the colors of vehicles
        self.update_vehicle_colors()

        self.prev_last_lc = dict()
        for veh_id in self.vehicles.get_ids():
            # re-initialize the vehicles class with the states of the vehicles
            # at the start of a rollout
            self.vehicles.set_absolute_position(veh_id,
                                                self.get_x_by_id(veh_id))

            # re-initialize memory on last lc
            self.prev_last_lc[veh_id] = -float("inf")

        # collect list of sorted vehicle ids
        self.sorted_ids, self.sorted_extra_data = self.sort_by_position()

>>>>>>> 8ac6cc29
        # collect information of the state of the network based on the
        # environment class used
        self.state = np.asarray(self.get_state()).T

        # observation associated with the reset (no warm-up steps)
        observation = np.copy(self.state)

        # perform (optional) warm-up steps before training
        for _ in range(self.env_params.warmup_steps):
<<<<<<< HEAD
            observation, _, _, _ = self.step(rl_actions=[])
=======
            observation, _, _, _ = self.step(rl_actions=None)
>>>>>>> 8ac6cc29

        return observation

    def additional_command(self):
        """Additional commands that may be performed by the step method."""
        pass

    def apply_rl_actions(self, rl_actions=None):
        """Specifies the actions to be performed by the rl agent(s).

        If no actions are provided at any given step, the rl agents default to
        performing actions specified by sumo.

        Parameters
        ----------
        rl_actions: list or numpy ndarray
            list of actions provided by the RL algorithm
        """
        # ignore if no actions are issued
        if rl_actions is None:
            return

        # clip according to the action space requirements
        if isinstance(self.action_space, Box):
            rl_actions = np.clip(rl_actions,
                                 a_min=self.action_space.low,
                                 a_max=self.action_space.high)

        self._apply_rl_actions(rl_actions)

    def _apply_rl_actions(self, rl_actions):
        raise NotImplementedError

    def apply_acceleration(self, veh_ids, acc):
        """Applies the acceleration requested by a vehicle in sumo.

        Note that, if the sumo-specified speed mode of the vehicle is not
        "aggressive", the acceleration may be clipped by some safety velocity
        or maximum possible acceleration.

        Parameters
        ----------
        veh_ids: list of str
            vehicles IDs associated with the requested accelerations
        acc: numpy ndarray or list of float
            requested accelerations from the vehicles
        """
        for i, vid in enumerate(veh_ids):
            if acc[i] is not None:
                this_vel = self.vehicles.get_speed(vid)
                next_vel = max([this_vel + acc[i]*self.sim_step, 0])
                self.traci_connection.vehicle.slowDown(vid, next_vel, 1)

    def apply_lane_change(self, veh_ids, direction):
        """Applies an instantaneous lane-change to a set of vehicles, while
        preventing vehicles from moving to lanes that do not exist.

        Parameters
        ----------
        veh_ids: list of str
            vehicles IDs associated with the requested accelerations
        direction: list of {-1, 0, 1}
            -1: lane change to the right
             0: no lane change
             1: lane change to the left

        Raises
        ------
        ValueError
            If any of the direction values are not -1, 0, or 1.
        """
        # if any of the directions are not -1, 0, or 1, raise a ValueError
        if any(d not in [-1, 0, 1] for d in direction):
            raise ValueError(
                "Direction values for lane changes may only be: -1, 0, or 1.")

        for i, veh_id in enumerate(veh_ids):
            # check for no lane change
            if direction[i] == 0:
                continue

            # compute the target lane, and clip it so vehicle don't try to lane
            # change out of range
            this_lane = self.vehicles.get_lane(veh_id)
            this_edge = self.vehicles.get_edge(veh_id)
            target_lane = min(max(this_lane + direction[i], 0),
                              self.scenario.num_lanes(this_edge) - 1)

            # perform the requested lane action action in TraCI
            if target_lane != this_lane:
                self.traci_connection.vehicle.changeLane(
                    veh_id, int(target_lane), 100000)

                if veh_id in self.vehicles.get_rl_ids():
                    self.prev_last_lc[veh_id] = \
                        self.vehicles.get_state(veh_id, "last_lc")

    def choose_routes(self, veh_ids, route_choices):
        """Updates the route choice of vehicles in the network.

        Parameters
        ----------
        veh_ids: list
            list of vehicle identifiers
        route_choices: numpy array or list of floats
            list of edges the vehicle wishes to traverse, starting with the
            edge the vehicle is currently on. If a value of None is provided,
            the vehicle does not update its route
        """
        for i, veh_id in enumerate(veh_ids):
            if route_choices[i] is not None:
                self.traci_connection.vehicle.setRoute(
                    vehID=veh_id, edgeList=route_choices[i])

    def get_x_by_id(self, veh_id):
        """Provides a 1-dimensional representation of the position of a vehicle
        in the network.

        Parameters
        ----------
        veh_id: str
            vehicle identifier

        Returns
        -------
        float
            position of a vehicle relative to a certain reference.
        """
        if self.vehicles.get_edge(veh_id) == '':
            # occurs when a vehicle crashes is teleported for some other reason
            return 0.
        return self.scenario.get_x(self.vehicles.get_edge(veh_id),
                                   self.vehicles.get_position(veh_id))

    def sort_by_position(self):
        """Sorts the vehicle ids of vehicles in the network by position.

        The base environment does this by sorting vehicles by their absolute
        position.

        Returns
        -------
        sorted_ids: list <str>
            a list of all vehicle IDs sorted by position
        sorted_extra_data: list or tuple
            an extra component (list, tuple, etc...) containing extra sorted
            data, such as positions. If no extra component is needed, a value
            of None should be returned
        """
        if self.env_params.sort_vehicles:
            sorted_ids = sorted(self.vehicles.get_ids(),
                                key=self.vehicles.get_absolute_position)
            return sorted_ids, None
        else:
            return self.vehicles.get_ids(), None

    def update_vehicle_colors(self):
        """Modifies the color of vehicles if rendering is active.

        The colors of all vehicles are updated as follows:
        - red: autonomous (rl) vehicles
        - white: unobserved human-driven vehicles
        - cyan: observed human-driven vehicles
        """
        # do not change the colors of vehicles if the sumo-gui is not active
        # (in order to avoid slow downs)
        if self.sumo_params.sumo_binary != "sumo-gui":
            return

        for veh_id in self.vehicles.get_rl_ids():
            try:
                # color rl vehicles red
                self.traci_connection.vehicle.setColor(vehID=veh_id,
                                                       color=(255, 0, 0, 255))
<<<<<<< HEAD
            except:
=======
            except (FatalTraCIError, TraCIException):
>>>>>>> 8ac6cc29
                pass

        for veh_id in self.vehicles.get_human_ids():
            try:
                if veh_id in self.vehicles.get_observed_ids():
                    # color observed human-driven vehicles cyan
                    color = (0, 255, 255, 255)
                else:
                    # color unobserved human-driven vehicles white
                    color = (255, 255, 255, 255)
                self.traci_connection.vehicle.setColor(vehID=veh_id,
                                                       color=color)
<<<<<<< HEAD
            except:
=======
            except (FatalTraCIError, TraCIException):
>>>>>>> 8ac6cc29
                pass

        # clear the list of observed vehicles
        for veh_id in self.vehicles.get_observed_ids():
            self.vehicles.remove_observed(veh_id)

    def get_state(self):
        """Returns the state of the simulation as perceived by the RL agent.

        MUST BE implemented in new environments.

        Returns
        -------
        state: numpy ndarray
            information on the state of the vehicles, which is provided to the
            agent
        """
        raise NotImplementedError

    @property
    def action_space(self):
        """Identifies the dimensions and bounds of the action space (needed for
        gym environments).

        MUST BE implemented in new environments.

        Returns
        -------
        gym Box or Tuple type
            a bounded box depicting the shape and bounds of the action space
        """
        raise NotImplementedError

    @property
    def observation_space(self):
        """Identifies the dimensions and bounds of the observation space
        (needed for gym environments).

        MUST BE implemented in new environments.

        Returns
        -------
        gym Box or Tuple type
            a bounded box depicting the shape and bounds of the observation
            space
        """
        raise NotImplementedError

    def compute_reward(self, state, rl_actions, **kwargs):
        """Reward function for the RL agent(s).

        MUST BE implemented in new environments.
        Defaults to 0 for non-implemented environments.

        Parameters
        ----------
        state: numpy ndarray
            state of all the vehicles in the simulation
        rl_actions: numpy ndarray
            actions performed by rl vehicles
        kwargs: dict
            other parameters of interest. Contains a "fail" element, which
            is True if a vehicle crashed, and False otherwise

        Returns
        -------
        reward: float or list <float>
        """
        return 0

    def terminate(self):
        """Closes the TraCI I/O connection.

        Should be done at end of every experiment. Must be in Env because the
        environment opens the TraCI connection.
        """
        self._close()

    def _close(self):
        self.traci_connection.close()
        self.scenario.close()

    def teardown_sumo(self):
        try:
            os.killpg(self.sumo_proc.pid, signal.SIGTERM)
        except Exception:
            print("Error during teardown: {}".format(traceback.format_exc()))

    def teardown_sumo(self):
        try:
            os.killpg(self.sumo_proc.pid, signal.SIGTERM)
        except Exception:
            print("Error during teardown: {}".format(traceback.format_exc()))

    def _seed(self, seed=None):
        return []

    def render(self, mode='human'):
        pass<|MERGE_RESOLUTION|>--- conflicted
+++ resolved
@@ -10,10 +10,7 @@
 
 import traci
 from traci import constants as tc
-<<<<<<< HEAD
-=======
 from traci.exceptions import FatalTraCIError, TraCIException
->>>>>>> 8ac6cc29
 import gym
 from gym.spaces import Box
 
@@ -35,14 +32,8 @@
 
 # Number of retries on restarting SUMO before giving up
 RETRIES_ON_ERROR = 10
-<<<<<<< HEAD
-=======
-
->>>>>>> 8ac6cc29
-
-class Env(gym.Env, Serializable):
-
-<<<<<<< HEAD
+
+
 class Env(gym.Env, Serializable):
 
     def __init__(self, env_params, sumo_params, scenario):
@@ -53,16 +44,6 @@
         configuration and controllers, perform simulation steps, and reset the
         simulation to an initial configuration.
 
-=======
-    def __init__(self, env_params, sumo_params, scenario):
-        """Base environment class.
-
-        Provides the interface for controlling a SUMO simulation. Using this
-        class, you can start sumo, provide a scenario to specify a
-        configuration and controllers, perform simulation steps, and reset the
-        simulation to an initial configuration.
-
->>>>>>> 8ac6cc29
         Env is Serializable to allow for pickling and replaying of the policy.
 
         This class cannot be used as is: you must extend it to implement an
@@ -470,15 +451,9 @@
 
         # compute the reward
         reward = self.compute_reward(self.state, rl_actions, fail=crash)
-<<<<<<< HEAD
 
         return next_observation, reward, crash, {}
 
-=======
-
-        return next_observation, reward, crash, {}
-
->>>>>>> 8ac6cc29
     def reset(self):
         """Resets the environment.
 
@@ -555,11 +530,7 @@
                 self.traci_connection.vehicle.remove(veh_id)
                 self.traci_connection.vehicle.unsubscribe(veh_id)
                 self.vehicles.remove(veh_id)
-<<<<<<< HEAD
-            except Exception:
-=======
             except (FatalTraCIError, TraCIException):
->>>>>>> 8ac6cc29
                 print("Error during start: {}".format(traceback.format_exc()))
                 pass
 
@@ -569,12 +540,8 @@
             self.vehicles.remove(veh_id)
             try:
                 self.traci_connection.vehicle.remove(veh_id)
-<<<<<<< HEAD
-            except Exception:
-=======
                 self.traci_connection.vehicle.unsubscribe(veh_id)
             except (FatalTraCIError, TraCIException):
->>>>>>> 8ac6cc29
                 print("Error during start: {}".format(traceback.format_exc()))
 
         # reintroduce the initial vehicles to the network
@@ -587,11 +554,7 @@
                     veh_id, route_id, typeID=str(type_id),
                     departLane=str(lane_index),
                     departPos=str(lane_pos), departSpeed=str(speed))
-<<<<<<< HEAD
-            except:
-=======
             except (FatalTraCIError, TraCIException):
->>>>>>> 8ac6cc29
                 # if a vehicle was not removed in the first attempt, remove it
                 # now and then reintroduce it
                 self.traci_connection.vehicle.remove(veh_id)
@@ -601,7 +564,6 @@
                     departPos=str(lane_pos), departSpeed=str(speed))
 
         self.traci_connection.simulationStep()
-<<<<<<< HEAD
 
         # collect subscription information from sumo
         vehicle_obs = self.traci_connection.vehicle.getSubscriptionResults()
@@ -628,34 +590,6 @@
         # collect list of sorted vehicle ids
         self.sorted_ids, self.sorted_extra_data = self.sort_by_position()
 
-=======
-
-        # collect subscription information from sumo
-        vehicle_obs = self.traci_connection.vehicle.getSubscriptionResults()
-        id_lists = self.traci_connection.simulation.getSubscriptionResults()
-        tls_obs = self.traci_connection.trafficlight.getSubscriptionResults()
-
-        # store new observations in the vehicles and traffic lights class
-        self.vehicles.update(vehicle_obs, id_lists, self)
-        self.traffic_lights.update(tls_obs)
-
-        # update the colors of vehicles
-        self.update_vehicle_colors()
-
-        self.prev_last_lc = dict()
-        for veh_id in self.vehicles.get_ids():
-            # re-initialize the vehicles class with the states of the vehicles
-            # at the start of a rollout
-            self.vehicles.set_absolute_position(veh_id,
-                                                self.get_x_by_id(veh_id))
-
-            # re-initialize memory on last lc
-            self.prev_last_lc[veh_id] = -float("inf")
-
-        # collect list of sorted vehicle ids
-        self.sorted_ids, self.sorted_extra_data = self.sort_by_position()
-
->>>>>>> 8ac6cc29
         # collect information of the state of the network based on the
         # environment class used
         self.state = np.asarray(self.get_state()).T
@@ -665,11 +599,7 @@
 
         # perform (optional) warm-up steps before training
         for _ in range(self.env_params.warmup_steps):
-<<<<<<< HEAD
-            observation, _, _, _ = self.step(rl_actions=[])
-=======
             observation, _, _, _ = self.step(rl_actions=None)
->>>>>>> 8ac6cc29
 
         return observation
 
@@ -844,11 +774,7 @@
                 # color rl vehicles red
                 self.traci_connection.vehicle.setColor(vehID=veh_id,
                                                        color=(255, 0, 0, 255))
-<<<<<<< HEAD
-            except:
-=======
             except (FatalTraCIError, TraCIException):
->>>>>>> 8ac6cc29
                 pass
 
         for veh_id in self.vehicles.get_human_ids():
@@ -861,11 +787,7 @@
                     color = (255, 255, 255, 255)
                 self.traci_connection.vehicle.setColor(vehID=veh_id,
                                                        color=color)
-<<<<<<< HEAD
-            except:
-=======
             except (FatalTraCIError, TraCIException):
->>>>>>> 8ac6cc29
                 pass
 
         # clear the list of observed vehicles
