--- conflicted
+++ resolved
@@ -99,13 +99,7 @@
 
         if self.tl_type != "actuated":
             for i in range(self.rows * self.cols):
-<<<<<<< HEAD
-                self.traci_connection.trafficlight.setRedYellowGreenState(
-                    'center' + str(i), "GrGr")
-=======
-                self.k.traffic_light.set_state(
-                    node_id='center' + str(i), state="GGGrrrGGGrrr")
->>>>>>> 1067b8c6
+                self.k.traffic_light.set_state('center' + str(i), 'GrGr')
                 self.last_change[i, 2] = 1
 
         # # Additional Information for Plotting
@@ -206,42 +200,22 @@
                     if self.last_change[i, 1] == 0:
                         self.k.traffic_light.set_state(
                             node_id='center{}'.format(i),
-<<<<<<< HEAD
-                            state="GrGr",
-                            env=self)
-=======
                             state="GrGr")
->>>>>>> 1067b8c6
                     else:
                         self.k.traffic_light.set_state(
                             node_id='center{}'.format(i),
-<<<<<<< HEAD
-                            state='rGrG',
-                            env=self)
-=======
                             state='rGrG')
->>>>>>> 1067b8c6
                     self.last_change[i, 2] = 1
             else:
                 if action:
                     if self.last_change[i, 1] == 0:
                         self.k.traffic_light.set_state(
                             node_id='center{}'.format(i),
-<<<<<<< HEAD
-                            state='yryr',
-                            env=self)
-=======
                             state='yryr')
->>>>>>> 1067b8c6
                     else:
                         self.k.traffic_light.set_state(
                             node_id='center{}'.format(i),
-<<<<<<< HEAD
-                            state='ryry',
-                            env=self)
-=======
                             state='ryry')
->>>>>>> 1067b8c6
                     self.last_change[i, 0] = 0.0
                     self.last_change[i, 1] = not self.last_change[i, 1]
                     self.last_change[i, 2] = 0
